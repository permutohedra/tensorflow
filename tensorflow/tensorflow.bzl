--- conflicted
+++ resolved
@@ -39,14 +39,11 @@
 
 def full_path(relative_paths):
   return [native.package_name() + "/" + relative for relative in relative_paths]
-<<<<<<< HEAD
 
 def _add_tfcore_prefix(src):
   if src.startswith("//"):
     return src
   return "//tensorflow/core:" + src
-=======
->>>>>>> 612674b7
 
 # List of proto files for android builds
 def tf_android_core_proto_sources(core_proto_sources_relative):
@@ -1242,25 +1239,6 @@
 # the libraries in deps.
 def cc_header_only_library(name, deps=[], includes=[], **kwargs):
   _transitive_hdrs(name=name + "_gather", deps=deps)
-<<<<<<< HEAD
-=======
-
-  # We could generalize the following, but rather than complicate things
-  # here, we'll do the minimal use case for now, and hope bazel comes up
-  # with a better solution before too long.  We'd expect it to compute
-  # the right include path by itself, but it doesn't, possibly because
-  # _transitive_hdrs lost some information about the include path.
-  if "@nsync//:nsync_headers" in deps:
-    # Buiding tensorflow from @org_tensorflow finds this two up.
-    nsynch = "../../external/nsync/public"
-    # Building tensorflow from elsewhere finds it four up.
-    # Note that native.repository_name() is not yet available in TF's Kokoro.
-    if native.repository_name() != "@":
-      nsynch = "../../" + nsynch
-    includes = includes[:]
-    includes.append(nsynch)
-
->>>>>>> 612674b7
   native.cc_library(name=name,
                     hdrs=[":" + name + "_gather"],
                     includes=includes,
@@ -1408,8 +1386,6 @@
     label_regex_for_dep = "{extension_name}",
 )
 
-<<<<<<< HEAD
-=======
 def tf_extension_linkopts():
   # NOTE(yxiong): Need to link with librt to avoid "undefined symbol: clock_gettime" error.
   # See https://github.com/tensorflow/tensorflow/issues/121 for more details.
@@ -1418,7 +1394,6 @@
 def tf_extension_copts():
   return []  # No extension c opts
 
->>>>>>> 612674b7
 # In tf_py_wrap_cc generated libraries
 # module init functions are not exported unless
 # they contain one of the keywords in the version file
