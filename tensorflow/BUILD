# Description:
# TensorFlow is a computational framework, primarily for use in machine
# learning applications.

package(default_visibility = [":internal"])

licenses(["notice"])  # Apache 2.0

exports_files([
    "LICENSE",
    "ACKNOWLEDGMENTS",
    # The leakr files are used by //third_party/cloud_tpu.
    "leakr_badwords.dic",
    "leakr_badfiles.dic",
])

load("//tensorflow:tensorflow.bzl", "tf_cc_shared_object")
load(
    "//tensorflow/core:platform/default/build_config.bzl",
    "tf_additional_binary_deps",
)
load(
    "//tensorflow/python/tools/api/generator:api_gen.bzl",
    "gen_api_init_files",  # @unused
)

# Config setting for determining if we are building for Android.
config_setting(
    name = "android",
    values = {"crosstool_top": "//external:android/crosstool"},
    visibility = ["//visibility:public"],
)

config_setting(
    name = "android_x86",
    values = {
        "crosstool_top": "//external:android/crosstool",
        "cpu": "x86",
    },
    visibility = ["//visibility:public"],
)

config_setting(
    name = "android_x86_64",
    values = {
        "crosstool_top": "//external:android/crosstool",
        "cpu": "x86_64",
    },
    visibility = ["//visibility:public"],
)

config_setting(
    name = "android_armeabi",
    values = {
        "crosstool_top": "//external:android/crosstool",
        "cpu": "armeabi",
    },
    visibility = ["//visibility:public"],
)

config_setting(
    name = "raspberry_pi_armeabi",
    values = {
        "crosstool_top": "@local_config_arm_compiler//:toolchain",
        "cpu": "armeabi",
    },
    visibility = ["//visibility:public"],
)

config_setting(
    name = "android_arm",
    values = {
        "crosstool_top": "//external:android/crosstool",
        "cpu": "armeabi-v7a",
    },
    visibility = ["//visibility:public"],
)

config_setting(
    name = "android_arm64",
    values = {
        "crosstool_top": "//external:android/crosstool",
        "cpu": "arm64-v8a",
    },
    visibility = ["//visibility:public"],
)

config_setting(
    name = "android_mips",
    values = {
        "crosstool_top": "//external:android/crosstool",
        "cpu": "mips",
    },
    visibility = ["//visibility:public"],
)

config_setting(
    name = "android_mips64",
    values = {
        "crosstool_top": "//external:android/crosstool",
        "cpu": "mips64",
    },
    visibility = ["//visibility:public"],
)

config_setting(
    name = "darwin",
    values = {"cpu": "darwin"},
    visibility = ["//visibility:public"],
)

config_setting(
    name = "windows",
    values = {"cpu": "x64_windows"},
    visibility = ["//visibility:public"],
)

config_setting(
    name = "windows_msvc",
    values = {"cpu": "x64_windows_msvc"},
    visibility = ["//visibility:public"],
)

config_setting(
    name = "no_tensorflow_py_deps",
    define_values = {"no_tensorflow_py_deps": "true"},
    visibility = ["//visibility:public"],
)

config_setting(
    name = "ios",
    values = {"crosstool_top": "//tools/osx/crosstool:crosstool"},
    visibility = ["//visibility:public"],
)

config_setting(
    name = "ios_x86_64",
    values = {
        "crosstool_top": "//tools/osx/crosstool:crosstool",
        "cpu": "ios_x86_64",
    },
    visibility = ["//visibility:public"],
)

config_setting(
    name = "linux_x86_64",
    values = {"cpu": "k8"},
    visibility = ["//visibility:public"],
)

config_setting(
    name = "linux_ppc64le",
    values = {"cpu": "ppc"},
    visibility = ["//visibility:public"],
)

config_setting(
    name = "linux_s390x",
    values = {"cpu": "s390x"},
    visibility = ["//visibility:public"],
)

config_setting(
    name = "debug",
    values = {
        "compilation_mode": "dbg",
    },
    visibility = ["//visibility:public"],
)

config_setting(
    name = "optimized",
    values = {
        "compilation_mode": "opt",
    },
    visibility = ["//visibility:public"],
)

config_setting(
    name = "freebsd",
    values = {"cpu": "freebsd"},
    visibility = ["//visibility:public"],
)

# TODO(jhseu): Enable on other platforms other than Linux.
config_setting(
    name = "with_jemalloc_linux_x86_64",
    define_values = {"with_jemalloc": "true"},
    values = {"cpu": "k8"},
    visibility = ["//visibility:public"],
)

config_setting(
    name = "with_jemalloc_linux_ppc64le",
    define_values = {"with_jemalloc": "true"},
    values = {"cpu": "ppc"},
    visibility = ["//visibility:public"],
)

config_setting(
    name = "with_default_optimizations",
    define_values = {"with_default_optimizations": "true"},
    visibility = ["//visibility:public"],
)

config_setting(
    name = "with_gcp_support",
    define_values = {"with_gcp_support": "true"},
    visibility = ["//visibility:public"],
)

config_setting(
    name = "with_hdfs_support",
    define_values = {"with_hdfs_support": "true"},
    visibility = ["//visibility:public"],
)

config_setting(
    name = "with_aws_support",
    define_values = {"with_aws_support": "true"},
    visibility = ["//visibility:public"],
)

config_setting(
    name = "with_kafka_support",
    define_values = {"with_kafka_support": "true"},
    visibility = ["//visibility:public"],
)

# Crosses between platforms and file system libraries not supported on those
# platforms due to limitations in nested select() statements.
config_setting(
    name = "with_gcp_support_windows_override",
    define_values = {"with_gcp_support": "true"},
    values = {"cpu": "x64_windows"},
    visibility = ["//visibility:public"],
)

config_setting(
    name = "with_hdfs_support_windows_override",
    define_values = {"with_hdfs_support": "true"},
    values = {"cpu": "x64_windows"},
    visibility = ["//visibility:public"],
)

config_setting(
    name = "with_aws_support_windows_override",
    define_values = {"with_aws_support": "true"},
    values = {"cpu": "x64_windows"},
    visibility = ["//visibility:public"],
)

config_setting(
    name = "with_kafka_support_windows_override",
    define_values = {"with_kafka_support": "true"},
    values = {"cpu": "x64_windows"},
    visibility = ["//visibility:public"],
)

config_setting(
    name = "with_cuda_support_windows_override",
    define_values = {"using_cuda_nvcc": "true"},
    values = {"cpu": "x64_windows"},
    visibility = ["//visibility:public"],
)

config_setting(
    name = "with_gcp_support_android_override",
    define_values = {"with_gcp_support": "true"},
    values = {"crosstool_top": "//external:android/crosstool"},
    visibility = ["//visibility:public"],
)

config_setting(
    name = "with_hdfs_support_android_override",
    define_values = {"with_hdfs_support": "true"},
    values = {"crosstool_top": "//external:android/crosstool"},
    visibility = ["//visibility:public"],
)

config_setting(
    name = "with_aws_support_android_override",
    define_values = {"with_aws_support": "true"},
    values = {"crosstool_top": "//external:android/crosstool"},
    visibility = ["//visibility:public"],
)

config_setting(
    name = "with_gcp_support_ios_override",
    define_values = {"with_gcp_support": "true"},
    values = {"crosstool_top": "//tools/osx/crosstool:crosstool"},
    visibility = ["//visibility:public"],
)

config_setting(
    name = "with_hdfs_support_ios_override",
    define_values = {"with_hdfs_support": "true"},
    values = {"crosstool_top": "//tools/osx/crosstool:crosstool"},
    visibility = ["//visibility:public"],
)

config_setting(
    name = "with_aws_support_ios_override",
    define_values = {"with_aws_support": "true"},
    values = {"crosstool_top": "//tools/osx/crosstool:crosstool"},
    visibility = ["//visibility:public"],
)

config_setting(
    name = "with_xla_support",
    define_values = {"with_xla_support": "true"},
    visibility = ["//visibility:public"],
)

config_setting(
    name = "with_gdr_support",
    define_values = {"with_gdr_support": "true"},
    visibility = ["//visibility:public"],
)

config_setting(
    name = "with_verbs_support",
    define_values = {"with_verbs_support": "true"},
    visibility = ["//visibility:public"],
)

# Crosses between framework_shared_object and a bunch of other configurations
# due to limitations in nested select() statements.
config_setting(
    name = "framework_shared_object",
    define_values = {
        "framework_shared_object": "true",
    },
    visibility = ["//visibility:public"],
)

config_setting(
    name = "with_jemalloc_linux_x86_64_dynamic",
    define_values = {
        "with_jemalloc": "true",
        "framework_shared_object": "true",
    },
    values = {
        "cpu": "k8",
    },
    visibility = ["//visibility:public"],
)

config_setting(
    name = "with_jemalloc_linux_ppc64le_dynamic",
    define_values = {
        "with_jemalloc": "true",
        "framework_shared_object": "true",
    },
    values = {
        "cpu": "ppc",
    },
    visibility = ["//visibility:public"],
)

config_setting(
    name = "using_cuda_clang",
    define_values = {
        "using_cuda_clang": "true",
    },
)

config_setting(
    name = "using_cuda_clang_with_dynamic_build",
    define_values = {
        "using_cuda_clang": "true",
        "framework_shared_object": "true",
    },
)

config_setting(
    name = "using_cuda_nvcc",
    define_values = {
        "using_cuda_nvcc": "true",
    },
)

config_setting(
    name = "using_cuda_nvcc_with_dynamic_build",
    define_values = {
        "using_cuda_nvcc": "true",
        "framework_shared_object": "true",
    },
)

config_setting(
    name = "with_mpi_support",
    values = {"define": "with_mpi_support=true"},
    visibility = ["//visibility:public"],
)

config_setting(
    name = "override_eigen_strong_inline",
    values = {"define": "override_eigen_strong_inline=true"},
    visibility = ["//visibility:public"],
)

# TODO(laigd): consider removing this option and make TensorRT enabled
# automatically when CUDA is enabled.
config_setting(
    name = "with_tensorrt_support",
    values = {"define": "with_tensorrt_support=true"},
    visibility = ["//visibility:public"],
)

package_group(
    name = "internal",
    packages = [
        "-//third_party/tensorflow/python/estimator",
        "//learning/meta_rank/...",
        "//tensorflow/...",
        "//tensorflow_fold/llgtm/...",
        "//third_party/py/tensor2tensor/...",
    ],
)

load(
    "//third_party/mkl:build_defs.bzl",
    "if_mkl",
)

filegroup(
    name = "intel_binary_blob",
    data = if_mkl(
        [
            "//third_party/mkl:intel_binary_blob",
        ],
    ),
)

filegroup(
    name = "docs_src",
    data = glob(["docs_src/**/*.md"]),
)

cc_library(
    name = "grpc",
    deps = select({
        ":linux_s390x": ["@grpc//:grpc_unsecure"],
        "//conditions:default": ["@grpc"],
    }),
)

cc_library(
    name = "grpc++",
    deps = select({
        ":linux_s390x": ["@grpc//:grpc++_unsecure"],
        "//conditions:default": ["@grpc//:grpc++"],
    }),
)

# A shared object which includes registration mechanisms for ops and
# kernels. Does not include the implementations of any ops or kernels. Instead,
# the library which loads libtensorflow_framework.so
# (e.g. _pywrap_tensorflow_internal.so for Python, libtensorflow.so for the C
# API) is responsible for registering ops with libtensorflow_framework.so. In
# addition to this core set of ops, user libraries which are loaded (via
# TF_LoadLibrary/tf.load_op_library) register their ops and kernels with this
# shared object directly.
#
# For example, from Python tf.load_op_library loads a custom op library (via
# dlopen() on Linux), the library finds libtensorflow_framework.so (no
# filesystem search takes place, since libtensorflow_framework.so has already
# been loaded by pywrap_tensorflow) and registers its ops and kernels via
# REGISTER_OP and REGISTER_KERNEL_BUILDER (which use symbols from
# libtensorflow_framework.so), and pywrap_tensorflow can then use these
# ops. Since other languages use the same libtensorflow_framework.so, op
# libraries are language agnostic.
#
# This shared object is not used unless framework_shared_object=true (set in the
# configure script unconditionally); otherwise if it is false or undefined, the
# build is static and TensorFlow symbols (in Python only) are loaded into the
# global symbol table in order to support op registration. This means that
# projects building with Bazel and importing TensorFlow as a dependency will not
# depend on libtensorflow_framework.so unless they opt in.
tf_cc_shared_object(
    name = "libtensorflow_framework.so",
    framework_so = [],
    linkopts = select({
        "//tensorflow:darwin": [],
        "//tensorflow:windows": [],
        "//tensorflow:windows_msvc": [],
        "//conditions:default": [
            "-Wl,--version-script",  #  This line must be directly followed by the version_script.lds file
            "$(location //tensorflow:tf_framework_version_script.lds)",
        ],
    }),
    linkstatic = 1,
    visibility = ["//visibility:public"],
    deps = [
        "//tensorflow/core:core_cpu_impl",
        "//tensorflow/core:framework_internal_impl",
        "//tensorflow/core:gpu_runtime_impl",
        "//tensorflow/core/grappler/optimizers:custom_graph_optimizer_registry_impl",
        "//tensorflow/core:lib_internal_impl",
        "//tensorflow/stream_executor:stream_executor_impl",
        "//tensorflow:tf_framework_version_script.lds",
    ] + tf_additional_binary_deps(),
)

# -------------------------------------------
# New rules should be added above this target.
# -------------------------------------------

# TensorFlow uses several libraries that may also be used by applications
# linking against the C and C++ APIs (such as libjpeg).  When we create
# the shared library, only export the core TF API functions to avoid
# causing library conflicts (e.g., those reported in github issue 1924).
# On Linux, tell the linker (-Wl,<option>) to use a version script that
# excludes all but a subset of function names.
# On MacOS, the linker does not support version_script, but has an
# an "-exported_symbols_list" command.  -z defs disallows undefined
# symbols in object files.

tf_cc_shared_object(
    name = "libtensorflow.so",
    linkopts = select({
        "//tensorflow:darwin": [
            "-Wl,-exported_symbols_list",  # This line must be directly followed by the exported_symbols.lds file
            "$(location //tensorflow/c:exported_symbols.lds)",
            "-Wl,-install_name,@rpath/libtensorflow.so",
        ],
        "//tensorflow:windows": [],
        "//tensorflow:windows_msvc": [],
        "//conditions:default": [
            "-z defs",
            "-Wl,--version-script",  #  This line must be directly followed by the version_script.lds file
<<<<<<< HEAD
            "$(location //tensorflow/c:version_script.lds)",
=======
            "//tensorflow/c:version_script.lds",
	    # NOTE(yxiong): Need to link with librt to avoid "undefined symbol: clock_gettime" error.
	    # See https://github.com/tensorflow/tensorflow/issues/121 for more details.
	    "-lrt",
>>>>>>> 612674b7
        ],
    }),
    deps = [
        "//tensorflow/c:c_api",
        "//tensorflow/c:c_api_experimental",
        "//tensorflow/c:exported_symbols.lds",
        "//tensorflow/c:version_script.lds",
        "//tensorflow/c/eager:c_api",
        "//tensorflow/core:tensorflow",
    ],
)

tf_cc_shared_object(
    name = "libtensorflow_cc.so",
    linkopts = select({
        "//tensorflow:darwin": [
            "-Wl,-exported_symbols_list",  # This line must be directly followed by the exported_symbols.lds file
            "$(location //tensorflow:tf_exported_symbols.lds)",
        ],
        "//tensorflow:windows": [],
        "//tensorflow:windows_msvc": [],
        "//conditions:default": [
            "-z defs",
            "-Wl,--version-script",  #  This line must be directly followed by the version_script.lds file
            "$(location //tensorflow:tf_version_script.lds)",
        ],
    }),
    deps = [
        "//tensorflow:tf_exported_symbols.lds",
        "//tensorflow:tf_version_script.lds",
        "//tensorflow/c:c_api",
        "//tensorflow/c/eager:c_api",
        "//tensorflow/cc:cc_ops",
        "//tensorflow/cc:client_session",
        "//tensorflow/cc:scope",
        "//tensorflow/cc/profiler",
        "//tensorflow/core:tensorflow",
    ],
)

exports_files(
    [
        "tf_version_script.lds",
        "tf_exported_symbols.lds",
    ],
)

gen_api_init_files(
    name = "tensorflow_python_api_gen",
    srcs = ["api_template.__init__.py"],
    root_init_template = "api_template.__init__.py",
)

py_library(
    name = "tensorflow_py",
    srcs = ["//tensorflow/python/estimator/api:estimator_python_api_gen"],
    srcs_version = "PY2AND3",
    visibility = ["//visibility:public"],
    deps = [
        ":tensorflow_py_no_contrib",
        "//tensorflow/contrib:contrib_py",
        "//tensorflow/python/estimator:estimator_py",
    ],
)

py_library(
    name = "tensorflow_py_no_contrib",
    srcs = [":tensorflow_python_api_gen"],
    srcs_version = "PY2AND3",
    visibility = ["//visibility:public"],
    deps = ["//tensorflow/python:no_contrib"],
)<|MERGE_RESOLUTION|>--- conflicted
+++ resolved
@@ -530,14 +530,10 @@
         "//conditions:default": [
             "-z defs",
             "-Wl,--version-script",  #  This line must be directly followed by the version_script.lds file
-<<<<<<< HEAD
             "$(location //tensorflow/c:version_script.lds)",
-=======
-            "//tensorflow/c:version_script.lds",
 	    # NOTE(yxiong): Need to link with librt to avoid "undefined symbol: clock_gettime" error.
 	    # See https://github.com/tensorflow/tensorflow/issues/121 for more details.
 	    "-lrt",
->>>>>>> 612674b7
         ],
     }),
     deps = [
@@ -548,6 +544,8 @@
         "//tensorflow/c/eager:c_api",
         "//tensorflow/core:tensorflow",
     ],
+    # NOTE(eyj): make this visible for go bindings defined in rSERVER.
+    visibility = ["//visibility:public"],
 )
 
 tf_cc_shared_object(
